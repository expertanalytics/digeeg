import typing as tp
import pathlib
import dataclasses
import collections
import itertools
import enum

import cv2
import imutils
import numpy as np

import shapely.geometry

import matplotlib.pyplot as plt


class colors(enum.Enum):

    BLUE = (255, 0, 0)
    GREEN = (0, 255, 0)
    RED = (0, 0, 255)

    @property
    def bgr(self):
        return self.value

    def dist(self, other) -> float:
        return np.linalg.norm(np.array(self.value) - other)


@dataclasses.dataclass
class Line:
    """Oriented Lines in R^2. """

    a: float
    b: float
    c: float

    def __post_init__(self):
        if self.a == self.b == 0:
            raise ValueError("Parameters 'a' and 'b' cannot both be zero.")

        # Normalize -- Two lines are the same if parameters are the same up to
        # a _positive_ scaling factor, left side is positive

        norm = np.linalg.norm(dataclasses.astuple(self)[:2])
        self.a = self.a / norm
        self.b = self.b / norm
        self.c = self.c / norm

    def __call__(self, point) -> float:
        x, y = point
        return self.a * x + self.b * y + self.c

    def __neg__(self) -> "Line":
        return self.__class__(-self.a, -self.b, -self.c)

    def parallel_line(self, point) -> "Line":
        """Returns the parallel line passing through (x, y). """

        x, y = point
        a, b, c = dataclasses.astuple(self)

        # Orientation consistent with cross-product with pos. z-axis
        return self.__class__(a, b, -a * x - b * y)

    def orthogonal_line(self, point) -> "Line":
        """Returns the orthogonal line passing through (x, y). """

        x, y = point
        a, b, c = dataclasses.astuple(self)

        # Orientation consistent with cross-product with pos. z-axis
        return self.__class__(-b, a, -a * y + b * x)

    def project_point(self, point):
        orth = self.orthogonal_line(point)
        return self ^ orth

    def get_line_segment(self, image):
        """ Returns the line segment that intersects the image. """

        # TODO: Fix for when line more closely aligns with y-axis
        m, n = image.shape[:2]
        a, b, c = dataclasses.astuple(self)
        x0, y0 = (0, int(-c/b))
        x1, y1 = (n, int(-(a*n + c)/b))
        return ((x0, y0), (x1, y1))

    def __add__(self, other):
        a, b, c = dataclasses.astuple(self)
        return self.__class__(a, b, c + float(other))

    def __sub__(self, other):
        a, b, c = dataclasses.astuple(self)
        return self.__class__(a, b, c - float(other))

    def __ge__(self, point):
        return self(point) <= 0

    def __le__(self, point):
        return self(point) >= 0

    def __gt__(self, point):
        return self(point) < 0

    def __lt__(self, point):
        return self(point) > 0

    def __xor__(self, other):
        # Intersect
        A = np.vstack((dataclasses.astuple(self),
                       dataclasses.astuple(other)))

        x = np.linalg.solve(A[:, :2], -A[:, 2])
        return x


@dataclasses.dataclass
class Reader:
    color_to_grayscale: int = cv2.COLOR_BGR2GRAY
    grayscale_to_color: int = cv2.COLOR_GRAY2BGR

    blur_kernel_size: tp.Tuple[int, int] = (3, 3)
    blur_dist: int = 0

    morph_kernel = np.ones((3, 3))
    morph_num_iter = 1

    thresh_val = 130
    thresh_maxval = 255

    contour_mode: int = cv2.RETR_EXTERNAL       # Retreive only the external contours
    contour_method: int = cv2.CHAIN_APPROX_TC89_L1      # Apply a flavor of the Teh Chin chain approx algo

    draw_binary: bool = True
    draw_contours: bool = True
    draw_axis: bool = True

    marker_min_aspect = 0.5
    marker_min_area = 100
    marker_max_value = 100

<<<<<<< HEAD
    rectangle_approx_tol = 0.04
=======
    resample_x_max = 1.8
    resample_y_max = 0.8
    resample_step_x = 1/1000
    resample_step_y = 1/1000
>>>>>>> d33f7760

    def get_image_moment(self, order: int = 1):
        image = self.image
        if len(image.shape) > 2:
            image = np.mean(image, axis=2)

        m, n = image.shape
        v = np.mean(image)
        x0 = np.mean(image * np.arange(n)**order) / v
        y0 = np.mean(image * np.arange(m)[:, np.newaxis]**order) / v
        return (x0, y0)

    def get_axis(self, rectangles: tp.List[np.ndarray]):
        rectangles = [r.reshape(-1, 2) for r in rectangles]

        # First get best line fitting the marker centres
        centres = [r.mean(axis=0) for r in rectangles]
        A = np.ones((len(rectangles), 3))
        for i, c in enumerate(centres):
            A[i, 1:] = c

        # Best line coeeficients from the approximate null-vector
        svd = np.linalg.svd(A)
        c, a, b = svd[-1][-1, :]
        centreline = Line(a, b, c)

        # Obtain a better fit using all four vertices of the rectangles
        B = np.zeros((4*len(rectangles), 4))
        for (i, rect) in enumerate(rectangles):
            # Insert rectangle vertices
            B[4 * i: 4*i + 4, 2:] = rect
            for j, pt in enumerate(rect):
                # Constant coefficients
                B[4*i + j, int(centreline <= pt)] = 1

        svd = np.linalg.svd(B)
        c, d, a, b = svd[-1][-1, :]

        # Equation for x-axis -- best fit for centreline
<<<<<<< HEAD
        x_axis = Line(a, b, (c + d)/2)
=======
        x_axis = Line(a, b, c)
>>>>>>> d33f7760

        # Get image gentroid and orient the line
        image_centre = self.get_image_moment(order=1)
        if x_axis >= image_centre:
            x_axis = -x_axis

        # Place a preliminary y-axis
        y_axis_prelim = x_axis.orthogonal_line(image_centre)

        # Place origin on the first marker along the oriented x-axis
        origin = sorted(centres, key=y_axis_prelim)[0]
        y_axis = x_axis.orthogonal_line(origin)

        self.axis = (x_axis, y_axis)
        self.scale = np.linalg.norm(centres[1] - centres[0])


    def match_contours(self,
                       match_types: tp.List[str],
                       contours: tp.List[np.ndarray] = None):
        """Iterate over the contours and apply a classifying function to each contour.

        Return a dictionary of the matches with the match type as key. There can only
        be one matchtype per contour.
        """
        contours = contours or self.get_contours()

        matchers = {type: getattr(self, f"match_{type}") for type in match_types}
        matches = collections.defaultdict(list)

        for c in contours:
            for match_type, matcher in matchers.items():
                match_result = matcher(c)
                if match_result is not None:
                    matches[match_type].append(match_result)
                    break

        return matches

    def match_rectangle(self, c: np.ndarray):
        """If `c` can be approximated by a square, return an approximation."""
        perimeter = cv2.arcLength(c, True)

        # create a closed polygonal approximation to `c` with the distance between them
        # less than `epsilon*perimeter`.
        approx = cv2.approxPolyDP(c, self.rectangle_approx_tol*perimeter, True)

        if len(approx) == 4:
            angles = angles_in_contour(approx)
            # Check angles for rectangle
            if max(abs(angles - np.pi/2)) < 0.1  * np.pi:
                return approx

    def match_marker(self, c: np.ndarray) -> np.ndarray:
        """Return rectange if it matches a square marker on the paper strip."""
        rectangle = self.match_rectangle(c)

        if (rectangle is not None
                and rectangle_aspect(rectangle) > self.marker_min_aspect
                and self.get_contour_area(rectangle) > self.marker_min_area
                and self.get_contour_mean_value(rectangle) < self.marker_max_value):
            return rectangle

    def match_graph_candidate(self, c: np.ndarray) -> np.ndarray:
        """Return contour if it is poorly approximated by a circle."""
        perimeter = cv2.arcLength(c, True)
        pg = shapely.geometry.Polygon(c.reshape(-1, 2))
        rel_area = 4 * pg.area / perimeter**2
        if rel_area < 0.1:
            return c

    def get_contour_area(self, c):
        return cv2.contourArea(c)
        # pg = shapely.geometry.Polygon(c.reshape(-1, 2))
        # return pg.area

    def get_contour_interior(self, c):
        c = c.reshape(-1, 2)
        x0, y0 = c.min(axis=0)
        x1, y1 = c.max(axis=0)

        pg = shapely.geometry.Polygon(c)

        pixels = indices_in_window(x0, y0, x1, y1)
        inside = [i for (i, pix) in enumerate(pixels)
                  if pg.contains(shapely.geometry.Point(pix))]

        interior = pixels[inside]
        return interior

    def get_contour_mean_value(self, c):
        I, J = self.get_contour_interior(c).T
        mean_value = self.image_orig[J, I].mean()
        return mean_value

    def get_contour_max_value(self, c):
        I, J = self.get_contour_interior(c).T
        max_value = self.image_orig[J, I].max()
        return max_value

    def load_image(self, filepath: pathlib.Path) -> None:
        self.filepath = filepath
        self.image_orig = cv2.imread(str(filepath))
        self.reset_image()      # Copy image
        self.axis = None
        self.scale = None

    def reset_image(self) -> None:
        self.image = self.image_orig.copy()

    def bgr_to_gray(self) -> None:
        """Convert image to greyscale."""
        self.image = cv2.cvtColor(self.image, self.color_to_grayscale)

<<<<<<< HEAD
    def threshold(self, thresh_val: float = None) -> None:
        """Apply a fixed level threshold to each pixel.

        dst(x, y) = maxval if src(x, y) > thresh_val else 0

        thresh_val is set from the image histogram using Otsu's binarisation, assuming the image
        histogram is bimodal.

        It is recommended to blur the image before binarisation.
        """
        _, self.image = cv2.threshold(self.image, 0, 255, cv2.THRESH_BINARY + cv2.THRESH_OTSU)
=======
    def gray_to_bgr(self):
        self.image = cv2.cvtColor(self.image, self.grayscale_to_color)

    def threshold(self, thresh_val=None):
        thresh_val = thresh_val or self.thresh_val
        self.image = cv2.threshold(self.image, self.thresh_val,
                                   self.thresh_maxval, cv2.THRESH_BINARY)[1]
>>>>>>> d33f7760

    def blur(self, kernel_size=None):
        kernel_size = kernel_size or self.blur_kernel_size
        self.image = cv2.blur(self.image, self.blur_kernel_size, self.blur_dist)

    def morph(self, transform, kernel=None, iterations=None):
        """
        Valid transforms include:
         - cv2.MORPH_ERODE
         - cv2.MORPH_OPEN
         - cv2.MORPH_CLOSE
         - cv2.MORPH_DILATE

        """
        if kernel is None:
            kernel = self.morph_kernel
        iterations = iterations or self.morph_num_iter
        self.image = cv2.morphologyEx(
            self.image,
            transform,
            kernel=kernel,
            iterations=iterations
        )

    def close(self, kernel=None, iterations=None):
        if kernel is None:
            kernel = self.morph_kernel

        if iterations is None:
            iterations = self.morph_num_iter

    def invert(self) -> None:
        """Invert a binary greyscale image."""
        self.image = self.thresh_maxval - self.image

    def get_contours(self, min_size: int = 6) -> tp.List[np.ndarray]:
        """Find contours in a binary image."""
        contours = cv2.findContours(self.image, self.contour_mode, self.contour_method)
        contours = imutils.grab_contours(contours)
        contours = list(filter(lambda c: c.size > min_size, contours))

        return contours

    def filter_contours(self, contours):
        """Keep only the pixels inside the contours """

        shape = (m, n) = self.image.shape[:2]
        image_filter = np.zeros(shape, dtype=self.image.dtype)
        image_filter = cv2.drawContours(image_filter, contours, -2, 255, cv2.FILLED)

        self.image = np.fmin(self.image, image_filter)

    def resample(self):
        x_axis, y_axis = self.axis
        origin = x_axis ^ y_axis
        a = x_axis ^ (y_axis - self.scale * self.resample_x_max)
        b = (x_axis - self.scale * self.resample_y_max) ^ y_axis

        n_x = int(self.resample_x_max / self.resample_step_x)
        n_y = int(self.resample_y_max / self.resample_step_y)

        # Get the coordinates defining affine transform
        source_pts = np.array([origin, a, b], dtype="float32")
        target_pts = np.array([[0,n_y], [n_x, n_y], [0, 0]], dtype="float32")
        mapping = cv2.getAffineTransform(source_pts, target_pts)

        self.image = cv2.warpAffine(self.image, mapping, (n_x, n_y))

    def image_to_point_cloud(self):
        I, x = np.where(self.image)
        y = self.image.shape[0] - I - 1
        return np.hstack((x.reshape(-1,1), y.reshape(-1,1)))

    def draw(self, features, image=None):
        image_draw = image if image is not None else self.image_orig.copy()
        color_iterator = itertools.cycle(colors)
        lw = 1

        if self.axis:
            color = next(color_iterator)
            x_axis, y_axis = self.axis

            pt0, pt1 = x_axis.get_line_segment(image_draw)
            cv2.line(image_draw, pt0, pt1, color.bgr, lw)


            pt0, pt1 = y_axis.get_line_segment(image_draw)
            cv2.line(image_draw, pt0, pt1, color.bgr, lw)

            pt0, pt1 = (y_axis -self.scale * self.resample_x_max).get_line_segment(image_draw)
            cv2.line(image_draw, pt0, pt1, color.bgr, lw)

            pt0, pt1 = (x_axis -self.scale * self.resample_y_max).get_line_segment(image_draw)
            cv2.line(image_draw, pt0, pt1, color.bgr, lw)

            x0, y0 = self.get_image_moment()
            cv2.circle(image_draw, (int(x0), int(y0)),  5, color.bgr)
            cv2.circle(image_draw, (int(x0), int(y0)), 25, color.bgr)

        for contours in features.values():
            color = next(color_iterator)
            image_draw = cv2.drawContours(image_draw, contours, -2, color.bgr, lw)

        cv2.imshow("Image", image_draw)
        cv2.waitKey(0)

<<<<<<< HEAD
    def plot(self, image=None):
        fig, ax = plt.subplots(1)
        if image is None:
            _image = self.image
        else:
            _image = image

        ax.imshow(_image, "gray")
        plt.show()
        plt.close(fig)
=======
    def show(self):
        cv2.imshow("Current image", self.image)
        cv2.waitKey(0)
>>>>>>> d33f7760

    def read_image(self, filepath: pathlib.Path):
        self.load_image(filepath)
        self.show()

        # Try to find the black markers in a fairly sharp image
        # First convert to binary grayscale image and convert
        self.bgr_to_gray()
        self.invert()
        self.blur(3)

        # self.image = cv2.equalizeHist(self.image)       # Works wonders for low quality?

        self.threshold()

        horizontal = self.image.copy()

        structuring_element = cv2.getStructuringElement(cv2.MORPH_RECT, (4, 4))
        horizontal = cv2.erode(horizontal, structuring_element)
        horizontal = cv2.dilate(horizontal, structuring_element)

        # 1. Extract edges
        edges = cv2.adaptiveThreshold(horizontal, 255, cv2.ADAPTIVE_THRESH_MEAN_C, cv2.THRESH_BINARY, 3, -2)

        # 2. Dilate edges
        kernel = np.ones((2, 2))
        edges = cv2.dilate(edges, kernel)

        # 3. src.copyTo(smooth)
        smooth = horizontal.copy()

        # 4. blur smooth img
        smooth = cv2.blur(smooth, (2, 2))

        # 5 smooth.copyTo(src, edges)
        # src, mask, dst -> dst
        cv2.copyTo(smooth, horizontal, edges)       # I think this is right

        # from IPython import embed; embed()
        self.plot(horizontal)
        self.image = smooth.copy()

        # self.morph(cv2.MORPH_CLOSE)   # Don't think I need this for nice images
        # self.plot()

        features = self.match_contours(match_types=["marker"])

        # Now we can find axes
        markers = features["marker"]
        self.get_axis(markers)

        # Reset and find graphs
        self.reset_image()
        self.bgr_to_gray()
        self.invert()
        # self.blur(3)
        self.threshold()

        features.update(self.match_contours(match_types=["graph_candidate"]))
        graphs = features["graph_candidate"]

        # Reset and keep only graphs
        self.reset_image()
        self.bgr_to_gray()
        self.invert()
        self.filter_contours(graphs)
        self.invert()

        # Restore colors
        self.gray_to_bgr()
        self.draw(features, image=self.image)


        self.reset_image()
        self.bgr_to_gray()
        self.invert()
        self.filter_contours(graphs)
        self.resample()
        self.blur()
        self.invert()
        self.show()

        self.invert()
        return self.image_to_point_cloud()


<<<<<<< HEAD
        self.draw(features)
=======

>>>>>>> d33f7760
        return features


def indices_in_window(x0, y0, x1, y1):
    I, J = np.meshgrid(np.arange(x0, x1+1), np.arange(y0, y1+1))
    return np.hstack((I.reshape(-1, 1), J.reshape(-1,1)))


def angles_in_contour(c: np.ndarray) -> np.ndarray:
    """Get angles of a convex contour. """
    pg = c.reshape(-1, 2)
    # Get normalized edge vectors
    n = pg - np.roll(pg, -1, axis=0)
    n = n / np.linalg.norm(n, axis=1).reshape(-1, 1)

    # Compute cosine of exterior angles
    # NOTE: Would need to handle sign for reentrant corners (use atan2)
    r = np.clip((n * np.roll(n, -1, axis=0)).sum(axis=1), -1, 1)

    # Get interior angles
    angles = np.pi - np.arccos(r)
    return angles


def rectangle_aspect(c):
    pg = c.reshape(-1, 2)
    dx = np.linalg.norm(pg[1] - pg[0])
    dy = np.linalg.norm(pg[3] - pg[0])
    return min(dx, dy) / max(dx, dy)


if __name__ == "__main__":
    reader = Reader()

<<<<<<< HEAD
    filepath = pathlib.Path("data/scan3_sample2.png")
    conts = reader.read_image(filepath)
=======
    filepath = pathlib.Path("data/scan2.png")
    values = reader.read_image(filepath)
>>>>>>> d33f7760
<|MERGE_RESOLUTION|>--- conflicted
+++ resolved
@@ -141,14 +141,12 @@
     marker_min_area = 100
     marker_max_value = 100
 
-<<<<<<< HEAD
     rectangle_approx_tol = 0.04
-=======
+
     resample_x_max = 1.8
     resample_y_max = 0.8
     resample_step_x = 1/1000
     resample_step_y = 1/1000
->>>>>>> d33f7760
 
     def get_image_moment(self, order: int = 1):
         image = self.image
@@ -188,11 +186,8 @@
         c, d, a, b = svd[-1][-1, :]
 
         # Equation for x-axis -- best fit for centreline
-<<<<<<< HEAD
-        x_axis = Line(a, b, (c + d)/2)
-=======
-        x_axis = Line(a, b, c)
->>>>>>> d33f7760
+        # x_axis = Line(a, b, (c + d)/2)
+        x_axis = Line(a, b, c)      # Why not (c + d) / 2
 
         # Get image gentroid and orient the line
         image_centre = self.get_image_moment(order=1)
@@ -208,7 +203,6 @@
 
         self.axis = (x_axis, y_axis)
         self.scale = np.linalg.norm(centres[1] - centres[0])
-
 
     def match_contours(self,
                        match_types: tp.List[str],
@@ -307,7 +301,9 @@
         """Convert image to greyscale."""
         self.image = cv2.cvtColor(self.image, self.color_to_grayscale)
 
-<<<<<<< HEAD
+    def gray_to_bgr(self):
+        self.image = cv2.cvtColor(self.image, self.grayscale_to_color)
+
     def threshold(self, thresh_val: float = None) -> None:
         """Apply a fixed level threshold to each pixel.
 
@@ -319,15 +315,6 @@
         It is recommended to blur the image before binarisation.
         """
         _, self.image = cv2.threshold(self.image, 0, 255, cv2.THRESH_BINARY + cv2.THRESH_OTSU)
-=======
-    def gray_to_bgr(self):
-        self.image = cv2.cvtColor(self.image, self.grayscale_to_color)
-
-    def threshold(self, thresh_val=None):
-        thresh_val = thresh_val or self.thresh_val
-        self.image = cv2.threshold(self.image, self.thresh_val,
-                                   self.thresh_maxval, cv2.THRESH_BINARY)[1]
->>>>>>> d33f7760
 
     def blur(self, kernel_size=None):
         kernel_size = kernel_size or self.blur_kernel_size
@@ -434,7 +421,6 @@
         cv2.imshow("Image", image_draw)
         cv2.waitKey(0)
 
-<<<<<<< HEAD
     def plot(self, image=None):
         fig, ax = plt.subplots(1)
         if image is None:
@@ -445,11 +431,10 @@
         ax.imshow(_image, "gray")
         plt.show()
         plt.close(fig)
-=======
+
     def show(self):
         cv2.imshow("Current image", self.image)
         cv2.waitKey(0)
->>>>>>> d33f7760
 
     def read_image(self, filepath: pathlib.Path):
         self.load_image(filepath)
@@ -535,13 +520,8 @@
         self.invert()
         return self.image_to_point_cloud()
 
-
-<<<<<<< HEAD
-        self.draw(features)
-=======
-
->>>>>>> d33f7760
-        return features
+        # self.draw(features)
+        # return features
 
 
 def indices_in_window(x0, y0, x1, y1):
@@ -575,10 +555,8 @@
 if __name__ == "__main__":
     reader = Reader()
 
-<<<<<<< HEAD
-    filepath = pathlib.Path("data/scan3_sample2.png")
-    conts = reader.read_image(filepath)
-=======
+    # filepath = pathlib.Path("data/scan3_sample2.png")
+    # values = reader.read_image(filepath)
+
     filepath = pathlib.Path("data/scan2.png")
-    values = reader.read_image(filepath)
->>>>>>> d33f7760
+    values = reader.read_image(filepath)